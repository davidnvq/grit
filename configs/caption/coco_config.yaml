split: valid

exp:
  seed: 42
  name: eval # caption_4ds
  rank: 0
  ngpus_per_node: 1
  world_size: 1
  checkpoint: ''
  eval: False
  resume: False

defaults:
  - _self_
  - decoder@model.decoder: parallel # parallel, sequential, concat

dataset:
  overfit: False
  ann_root: '${oc.env:DATA_ROOT}/annotations'
  img_root: '${oc.env:DATA_ROOT}'
  hdf5_path: '${oc.env:DATA_ROOT}/all_splits.h5' # this is used for freezed extractor; fast to train.
  vocab_path: '${oc.env:DATA_ROOT}/annotations/vocab.json'
  use_gri_feat: ${model.use_gri_feat}
  use_reg_feat: ${model.use_reg_feat}

  transform_cfg:
    size: [384, 640] # (h, w)
    resize_name: maxwh # normal, minmax, maxwh; maxwh is computationally friendly for training
    randaug: True

model:
  use_gri_feat: True
  use_reg_feat: True
  grid_feat_dim: 1024
  frozen_stages: 2
  beam_size: 5
  beam_len: 20
  dropout: 0.2
  attn_dropout: 0.2

  vocab_size: 10201
  max_len: 54
  pad_idx: 1
  bos_idx: 2
  eos_idx: 3
  d_model: 512
  n_heads: 8

  encoder:
    n_memories: 1
    n_layers: 3

<<<<<<< HEAD
  detector:
    backbone_name: swin_base_win7_384_22k
    checkpoint: '/media/localhost/F/deeplearning/modelzoo/multi-modal/vision-language/GRIT/detector_checkpoint_4ds.pth'
=======
  detector: 
    backbone_name: 'swin_base_win7_384_22k' # ['swin_small', 'swin_base_win7_384_22k']
    checkpoint: '' 
>>>>>>> b317bef9
    d_model: 512
    dim_feedforward: 1024
    num_heads: 8
    num_layers: 6
    num_levels: 4
    num_points: 4
    num_queries: 150
    num_classes: 1849
    dropout: 0.1
    activation: 'relu'
    return_intermediate: True
    with_box_refine: True


optimizer:
  warmup_init_lr: 1e-5
  min_lr: 1e-4
  xe_lr: 1e-4 # if xe_lr == min_lr, then CosineAnneal doesn't affect anymore.
  sc_lr: 5e-6
  xe_backbone_lr: 1e-5
  sc_backbone_lr: 5e-6
  weight_decay: 0.01
  beta_1: 0.9
  beta_2: 0.99
  batch_size: 4
  num_workers: 2
  freezing_xe_epochs: 0
  freezing_sc_epochs: 0
  finetune_xe_epochs: 10
  finetune_sc_epochs: 10

hydra:
  run:
    dir: ${oc.env:OUTPUT}/checkpoints/grit/coco/${exp.name}
  output_subdir: ./config # directory for saving the yaml configs
  job:
    config:
      override_dirname:
        exclude_keys:
          - exp.name<|MERGE_RESOLUTION|>--- conflicted
+++ resolved
@@ -1,5 +1,3 @@
-split: valid
-
 exp:
   seed: 42
   name: eval # caption_4ds
@@ -50,15 +48,9 @@
     n_memories: 1
     n_layers: 3
 
-<<<<<<< HEAD
   detector:
     backbone_name: swin_base_win7_384_22k
     checkpoint: '/media/localhost/F/deeplearning/modelzoo/multi-modal/vision-language/GRIT/detector_checkpoint_4ds.pth'
-=======
-  detector: 
-    backbone_name: 'swin_base_win7_384_22k' # ['swin_small', 'swin_base_win7_384_22k']
-    checkpoint: '' 
->>>>>>> b317bef9
     d_model: 512
     dim_feedforward: 1024
     num_heads: 8
